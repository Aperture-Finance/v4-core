--- conflicted
+++ resolved
@@ -12,45 +12,33 @@
 
     /// @dev The minimum tick that may be passed to #getSqrtPriceAtTick computed from log base 1.0001 of 2**-128
     int24 internal constant MIN_TICK = -887272;
-<<<<<<< HEAD
-    /// @dev The maximum tick that may be passed to #getSqrtRatioAtTick computed from log base 1.0001 of 2**128
+    /// @dev The maximum tick that may be passed to #getSqrtPriceAtTick computed from log base 1.0001 of 2**128
     int24 internal constant MAX_TICK = 887272;
-=======
-    /// @dev The maximum tick that may be passed to #getSqrtPriceAtTick computed from log base 1.0001 of 2**128
-    int24 internal constant MAX_TICK = -MIN_TICK;
->>>>>>> 7d970265
 
     /// @dev The minimum tick spacing value drawn from the range of type int16 that is greater than 0, i.e. min from the range [1, 32767]
     int24 internal constant MIN_TICK_SPACING = 1;
     /// @dev The maximum tick spacing value drawn from the range of type int16, i.e. max from the range [1, 32767]
     int24 internal constant MAX_TICK_SPACING = type(int16).max;
 
-<<<<<<< HEAD
-    /// @dev The minimum value that can be returned from #getSqrtRatioAtTick. Equivalent to getSqrtRatioAtTick(MIN_TICK)
-    uint160 internal constant MIN_SQRT_RATIO = 4295128739;
-    /// @dev The maximum value that can be returned from #getSqrtRatioAtTick. Equivalent to getSqrtRatioAtTick(MAX_TICK)
-    uint160 internal constant MAX_SQRT_RATIO = 1461446703485210103287273052203988822378723970342;
-    /// @dev A threshold used for optimized bounds check, equals `MAX_SQRT_RATIO - MIN_SQRT_RATIO - 1`
-    uint160 internal constant MAX_SQRT_RATIO_MINUS_MIN_SQRT_RATIO_MINUS_ONE =
-        1461446703485210103287273052203988822378723970342 - 4295128739 - 1;
-=======
     /// @dev The minimum value that can be returned from #getSqrtPriceAtTick. Equivalent to getSqrtPriceAtTick(MIN_TICK)
     uint160 internal constant MIN_SQRT_PRICE = 4295128739;
     /// @dev The maximum value that can be returned from #getSqrtPriceAtTick. Equivalent to getSqrtPriceAtTick(MAX_TICK)
     uint160 internal constant MAX_SQRT_PRICE = 1461446703485210103287273052203988822378723970342;
->>>>>>> 7d970265
+    /// @dev A threshold used for optimized bounds check, equals `MAX_SQRT_PRICE - MIN_SQRT_PRICE - 1`
+    uint160 internal constant MAX_SQRT_PRICE_MINUS_MIN_SQRT_PRICE_MINUS_ONE =
+        1461446703485210103287273052203988822378723970342 - 4295128739 - 1;
 
     /// @notice Given a tickSpacing, compute the maximum usable tick
-    function maxUsableTick(int24 tickSpacing) internal pure returns (int24 tick) {
-        assembly {
-            tick := mul(div(MAX_TICK, tickSpacing), tickSpacing)
+    function maxUsableTick(int24 tickSpacing) internal pure returns (int24) {
+        unchecked {
+            return (MAX_TICK / tickSpacing) * tickSpacing;
         }
     }
 
     /// @notice Given a tickSpacing, compute the minimum usable tick
-    function minUsableTick(int24 tickSpacing) internal pure returns (int24 tick) {
-        assembly {
-            tick := mul(div(MIN_TICK, tickSpacing), tickSpacing)
+    function minUsableTick(int24 tickSpacing) internal pure returns (int24) {
+        unchecked {
+            return (MIN_TICK / tickSpacing) * tickSpacing;
         }
     }
 
@@ -78,11 +66,10 @@
                 }
             }
 
-<<<<<<< HEAD
-            // Equivalent: ratio = 2**128 / sqrt(1.0001) if absTick & 0x1 else 1 << 128
-            uint256 ratio;
-            assembly {
-                ratio :=
+            // Equivalent: price = 2**128 / sqrt(1.0001) if absTick & 0x1 else 1 << 128
+            uint256 price;
+            assembly {
+                price :=
                     and(
                         shr(
                             // 128 if absTick & 0x1 else 0
@@ -97,41 +84,7 @@
             // Equivalent to:
             //      for i in range(1, 20):
             //          if absTick & 2 ** i:
-            //              ratio = ratio * (2 ** 128 / 1.0001 ** (2 ** (i - 1))) / 2 ** 128
-            if (absTick & 0x2 != 0) ratio = (ratio * 0xfff97272373d413259a46990580e213a) >> 128;
-            if (absTick & 0x4 != 0) ratio = (ratio * 0xfff2e50f5f656932ef12357cf3c7fdcc) >> 128;
-            if (absTick & 0x8 != 0) ratio = (ratio * 0xffe5caca7e10e4e61c3624eaa0941cd0) >> 128;
-            if (absTick & 0x10 != 0) ratio = (ratio * 0xffcb9843d60f6159c9db58835c926644) >> 128;
-            if (absTick & 0x20 != 0) ratio = (ratio * 0xff973b41fa98c081472e6896dfb254c0) >> 128;
-            if (absTick & 0x40 != 0) ratio = (ratio * 0xff2ea16466c96a3843ec78b326b52861) >> 128;
-            if (absTick & 0x80 != 0) ratio = (ratio * 0xfe5dee046a99a2a811c461f1969c3053) >> 128;
-            if (absTick & 0x100 != 0) ratio = (ratio * 0xfcbe86c7900a88aedcffc83b479aa3a4) >> 128;
-            if (absTick & 0x200 != 0) ratio = (ratio * 0xf987a7253ac413176f2b074cf7815e54) >> 128;
-            if (absTick & 0x400 != 0) ratio = (ratio * 0xf3392b0822b70005940c7a398e4b70f3) >> 128;
-            if (absTick & 0x800 != 0) ratio = (ratio * 0xe7159475a2c29b7443b29c7fa6e889d9) >> 128;
-            if (absTick & 0x1000 != 0) ratio = (ratio * 0xd097f3bdfd2022b8845ad8f792aa5825) >> 128;
-            if (absTick & 0x2000 != 0) ratio = (ratio * 0xa9f746462d870fdf8a65dc1f90e061e5) >> 128;
-            if (absTick & 0x4000 != 0) ratio = (ratio * 0x70d869a156d2a1b890bb3df62baf32f7) >> 128;
-            if (absTick & 0x8000 != 0) ratio = (ratio * 0x31be135f97d08fd981231505542fcfa6) >> 128;
-            if (absTick & 0x10000 != 0) ratio = (ratio * 0x9aa508b5b7a84e1c677de54f3e99bc9) >> 128;
-            if (absTick & 0x20000 != 0) ratio = (ratio * 0x5d6af8dedb81196699c329225ee604) >> 128;
-            if (absTick & 0x40000 != 0) ratio = (ratio * 0x2216e584f5fa1ea926041bedfe98) >> 128;
-            if (absTick & 0x80000 != 0) ratio = (ratio * 0x48a170391f7dc42444e8fa2) >> 128;
-
-            // if (tick > 0) ratio = type(uint256).max / ratio;
-            assembly {
-                if sgt(tick, 0) { ratio := div(not(0), ratio) }
-            }
-
-            // this divides by 1<<32 rounding up to go from a Q128.128 to a Q128.96.
-            // we then downcast because we know the result always fits within 160 bits due to our tick input constraint
-            // we round up in the division so getTickAtSqrtRatio of the output price is always consistent
-            assembly {
-                sqrtPriceX96 := shr(32, add(ratio, 0xffffffff))
-            }
-=======
-            uint256 price =
-                absTick & 0x1 != 0 ? 0xfffcb933bd6fad37aa2d162d1a594001 : 0x100000000000000000000000000000000;
+            //              price = price * (2 ** 128 / 1.0001 ** (2 ** (i - 1))) / 2 ** 128
             if (absTick & 0x2 != 0) price = (price * 0xfff97272373d413259a46990580e213a) >> 128;
             if (absTick & 0x4 != 0) price = (price * 0xfff2e50f5f656932ef12357cf3c7fdcc) >> 128;
             if (absTick & 0x8 != 0) price = (price * 0xffe5caca7e10e4e61c3624eaa0941cd0) >> 128;
@@ -152,32 +105,35 @@
             if (absTick & 0x40000 != 0) price = (price * 0x2216e584f5fa1ea926041bedfe98) >> 128;
             if (absTick & 0x80000 != 0) price = (price * 0x48a170391f7dc42444e8fa2) >> 128;
 
-            if (tick > 0) price = type(uint256).max / price;
+            // if (tick > 0) price = type(uint256).max / price;
+            assembly {
+                if sgt(tick, 0) { price := div(not(0), price) }
+            }
 
             // this divides by 1<<32 rounding up to go from a Q128.128 to a Q128.96.
             // we then downcast because we know the result always fits within 160 bits due to our tick input constraint
             // we round up in the division so getTickAtSqrtPrice of the output price is always consistent
-            sqrtPriceX96 = uint160((price >> 32) + (price & ((1 << 32) - 1) == 0 ? 0 : 1));
->>>>>>> 7d970265
+            assembly {
+                sqrtPriceX96 := shr(32, add(price, 0xffffffff))
+            }
         }
     }
 
     /// @notice Calculates the greatest tick value such that getPriceAtTick(tick) <= price
     /// @dev Throws in case sqrtPriceX96 < MIN_SQRT_PRICE, as MIN_SQRT_PRICE is the lowest value getPriceAtTick may
     /// ever return.
-<<<<<<< HEAD
-    /// @param sqrtPriceX96 The sqrt ratio for which to compute the tick as a Q64.96
-    /// @return tick The greatest tick for which the ratio is less than or equal to the input ratio
-    function getTickAtSqrtRatio(uint160 sqrtPriceX96) internal pure returns (int24 tick) {
-        // Equivalent: if (sqrtPriceX96 < MIN_SQRT_RATIO || sqrtPriceX96 >= MAX_SQRT_RATIO) revert InvalidSqrtRatio();
+    /// @param sqrtPriceX96 The sqrt price for which to compute the tick as a Q64.96
+    /// @return tick The greatest tick for which the price is less than or equal to the input price
+    function getTickAtSqrtPrice(uint160 sqrtPriceX96) internal pure returns (int24 tick) {
+        // Equivalent: if (sqrtPriceX96 < MIN_SQRT_PRICE || sqrtPriceX96 >= MAX_SQRT_PRICE) revert InvalidSqrtPrice();
         // second inequality must be >= because the price can never reach the price at the max tick
         /// @solidity memory-safe-assembly
         assembly {
-            // if sqrtPriceX96 < MIN_SQRT_RATIO, the `sub` underflows and `gt` is true
-            // if sqrtPriceX96 >= MAX_SQRT_RATIO, sqrtPriceX96 - MIN_SQRT_RATIO > MAX_SQRT_RATIO - MIN_SQRT_RATIO - 1
-            if gt(sub(sqrtPriceX96, MIN_SQRT_RATIO), MAX_SQRT_RATIO_MINUS_MIN_SQRT_RATIO_MINUS_ONE) {
-                // store 4-byte selector of "InvalidSqrtRatio()" at memory [0x1c, 0x20)
-                mstore(0, 0x02ad01b6)
+            // if sqrtPriceX96 < MIN_SQRT_PRICE, the `sub` underflows and `gt` is true
+            // if sqrtPriceX96 >= MAX_SQRT_PRICE, sqrtPriceX96 - MIN_SQRT_PRICE > MAX_SQRT_PRICE - MIN_SQRT_PRICE - 1
+            if gt(sub(sqrtPriceX96, MIN_SQRT_PRICE), MAX_SQRT_PRICE_MINUS_MIN_SQRT_PRICE_MINUS_ONE) {
+                // store 4-byte selector of "InvalidSqrtPrice()" at memory [0x1c, 0x20)
+                mstore(0, 0x31efafe8)
                 revert(0x1c, 0x04)
             }
         }
@@ -200,18 +156,6 @@
                     )
                 )
         }
-=======
-    /// @param sqrtPriceX96 The sqrt price for which to compute the tick as a Q64.96
-    /// @return tick The greatest tick for which the price is less than or equal to the input price
-    function getTickAtSqrtPrice(uint160 sqrtPriceX96) internal pure returns (int24 tick) {
-        unchecked {
-            // second inequality must be < because the price can never reach the price at the max tick
-            if (sqrtPriceX96 < MIN_SQRT_PRICE || sqrtPriceX96 >= MAX_SQRT_PRICE) revert InvalidSqrtPrice();
-            uint256 price = uint256(sqrtPriceX96) << 32;
-
-            uint256 r = price;
-            uint256 msb = 0;
->>>>>>> 7d970265
 
         // 2**(msb - 95) > sqrtPrice >= 2**(msb - 96)
         // the integer part of log_2(sqrtPrice) * 2**64 = (msb - 96) << 64, 8.64 number
@@ -237,16 +181,11 @@
                 y := shr(add(127, f), square)
             }
 
-<<<<<<< HEAD
             // Approximate `log_2X64` to 14 binary digits after decimal
             let square := mul(r, r)
             let f := slt(square, 0)
             r := shr(add(127, f), square)
             log_2X64 := or(shl(63, f), log_2X64)
-=======
-            if (msb >= 128) r = price >> (msb - 127);
-            else r = price << (127 - msb);
->>>>>>> 7d970265
 
             square := mul(r, r)
             f := slt(square, 0)
@@ -293,7 +232,6 @@
             r := shr(add(127, f), square)
             log_2X64 := or(shl(54, f), log_2X64)
 
-<<<<<<< HEAD
             square := mul(r, r)
             f := slt(square, 0)
             r := shr(add(127, f), square)
@@ -323,18 +261,15 @@
             tickHi := sar(128, add(log_sqrt10001, 291339464771989622907027621153398088495))
         }
 
-        // Equivalent: tick = tickLow == tickHi ? tickLow : getSqrtRatioAtTick(tickHi) <= sqrtPriceX96 ? tickHi : tickLow;
+        // Equivalent: tick = tickLow == tickHi ? tickLow : getSqrtPriceAtTick(tickHi) <= sqrtPriceX96 ? tickHi : tickLow;
         if (tickLow != tickHi) {
-            uint160 sqrtRatioAtTickHi = getSqrtRatioAtTick(tickHi);
-            assembly {
-                tickLow := sub(tickHi, gt(sqrtRatioAtTickHi, sqrtPriceX96))
+            uint160 sqrtPriceAtTickHi = getSqrtPriceAtTick(tickHi);
+            assembly {
+                tickLow := sub(tickHi, gt(sqrtPriceAtTickHi, sqrtPriceX96))
             }
             return tickLow;
         } else {
             return tickLow;
-=======
-            tick = tickLow == tickHi ? tickLow : getSqrtPriceAtTick(tickHi) <= sqrtPriceX96 ? tickHi : tickLow;
->>>>>>> 7d970265
         }
     }
 }