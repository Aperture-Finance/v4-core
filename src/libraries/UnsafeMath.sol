--- conflicted
+++ resolved
@@ -4,14 +4,11 @@
 /// @title Math functions that do not check inputs or outputs
 /// @notice Contains methods that perform common math functions but do not do any overflow or underflow checks
 library UnsafeMath {
-<<<<<<< HEAD
-=======
     /// @notice Returns x / y or 0 if y == 0
     /// @dev saves gas by skipping the zero divisor check
     /// @param x The dividend
     /// @param y The divisor
     /// @return z The quotient, x / y
->>>>>>> d381756b
     function div(uint256 x, uint256 y) internal pure returns (uint256 z) {
         assembly {
             z := div(x, y)
