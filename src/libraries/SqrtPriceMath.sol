--- conflicted
+++ resolved
@@ -11,7 +11,6 @@
 /// @notice Contains the math that uses square root of price as a Q64.96 and liquidity to compute deltas
 library SqrtPriceMath {
     using SafeCast for uint256;
-    using UnsafeMath for *;
 
     error InvalidPriceOrLiquidity();
     error InvalidPrice();
@@ -36,25 +35,12 @@
     {
         // we short circuit amount == 0 because the result is otherwise not guaranteed to equal the input price
         if (amount == 0) return sqrtPX96;
-        uint256 numerator1;
-        assembly {
-            numerator1 := shl(96, liquidity)
-        }
-
-        if (!add) {
+        uint256 numerator1 = uint256(liquidity) << FixedPoint96.RESOLUTION;
+
+        if (add) {
             unchecked {
                 uint256 product = amount * sqrtPX96;
-                // if the product overflows, we know the denominator underflows
-                // in addition, we must check that the denominator does not underflow
-                if (!(product.div(amount) == sqrtPX96 && numerator1 > product)) revert PriceOverflow();
-                uint256 denominator = numerator1 - product;
-                return FullMath.mulDivRoundingUp(numerator1, sqrtPX96, denominator).toUint160();
-            }
-        } else {
-            unchecked {
-                uint256 product = amount * sqrtPX96;
-                // checks for overflow
-                if (product.div(amount) == sqrtPX96) {
+                if (product / amount == sqrtPX96) {
                     uint256 denominator = numerator1 + product;
                     if (denominator >= numerator1) {
                         // always fits in 160 bits
@@ -63,9 +49,6 @@
                 }
             }
             // denominator is checked for overflow
-<<<<<<< HEAD
-            return uint160(numerator1.divRoundingUp(numerator1.div(sqrtPX96) + amount));
-=======
             return uint160(UnsafeMath.divRoundingUp(numerator1, (numerator1 / sqrtPX96) + amount));
         } else {
             unchecked {
@@ -83,7 +66,6 @@
                 uint256 denominator = numerator1 - product;
                 return FullMath.mulDivRoundingUp(numerator1, sqrtPX96, denominator).toUint160();
             }
->>>>>>> 0d3a9a78
         }
     }
 
@@ -102,17 +84,21 @@
         pure
         returns (uint160)
     {
-        uint256 liquidity256;
-        assembly {
-            liquidity256 := liquidity
-        }
         // if we're adding (subtracting), rounding down requires rounding the quotient down (up)
         // in both cases, avoid a mulDiv for most inputs
-        if (!add) {
+        if (add) {
             uint256 quotient = (
-                amount >> 160 == 0
-                    ? (amount << FixedPoint96.RESOLUTION).divRoundingUp(liquidity256)
-                    : FullMath.mulDivRoundingUp(amount, FixedPoint96.Q96, liquidity256)
+                amount <= type(uint160).max
+                    ? (amount << FixedPoint96.RESOLUTION) / liquidity
+                    : FullMath.mulDiv(amount, FixedPoint96.Q96, liquidity)
+            );
+
+            return (uint256(sqrtPX96) + quotient).toUint160();
+        } else {
+            uint256 quotient = (
+                amount <= type(uint160).max
+                    ? UnsafeMath.divRoundingUp(amount << FixedPoint96.RESOLUTION, liquidity)
+                    : FullMath.mulDivRoundingUp(amount, FixedPoint96.Q96, liquidity)
             );
 
             // equivalent: if (sqrtPX96 <= quotient) revert NotEnoughLiquidity();
@@ -127,14 +113,6 @@
             unchecked {
                 return uint160(sqrtPX96 - quotient);
             }
-        } else {
-            uint256 quotient = (
-                amount >> 160 == 0
-                    ? (amount << FixedPoint96.RESOLUTION).div(liquidity256)
-                    : FullMath.mulDiv(amount, FixedPoint96.Q96, liquidity256)
-            );
-
-            return (uint256(sqrtPX96) + quotient).toUint160();
         }
     }
 
@@ -192,16 +170,6 @@
             : getNextSqrtPriceFromAmount0RoundingUp(sqrtPX96, liquidity, amountOut, false);
     }
 
-    /// @notice Sorts two `uint160`s and returns them in ascending order
-    function sort2(uint160 a, uint160 b) internal pure returns (uint160, uint160) {
-        assembly {
-            let diff := mul(xor(a, b), lt(b, a))
-            a := xor(a, diff)
-            b := xor(b, diff)
-        }
-        return (a, b);
-    }
-
     /// @notice Gets the amount0 delta between two prices
     /// @dev Calculates liquidity / sqrt(lower) - liquidity / sqrt(upper),
     /// i.e. liquidity * (sqrt(upper) - sqrt(lower)) / (sqrt(upper) * sqrt(lower))
@@ -215,44 +183,9 @@
         pure
         returns (uint256 amount0)
     {
-        (sqrtPriceAX96, sqrtPriceBX96) = sort2(sqrtPriceAX96, sqrtPriceBX96);
-
-<<<<<<< HEAD
-        if (sqrtPriceAX96 == 0) revert InvalidPrice();
-
-        uint256 numerator1;
-        uint256 numerator2;
-        assembly {
-            numerator1 := shl(96, liquidity)
-            numerator2 := sub(sqrtPriceBX96, sqrtPriceAX96)
-        }
-        /**
-         * Equivalent to:
-         *   roundUp
-         *       ? FullMath.mulDivRoundingUp(numerator1, numerator2, sqrtPriceBX96).divRoundingUp(sqrtPriceAX96)
-         *       : FullMath.mulDiv(numerator1, numerator2, sqrtPriceBX96) / sqrtPriceAX96;
-         * If `md = mulDiv(n1, n2, srb) == mulDivRoundingUp(n1, n2, srb)`, then `mulmod(n1, n2, srb) == 0`.
-         * Add `roundUp && md % sra > 0` to `div(md, sra)`.
-         * If `md = mulDiv(n1, n2, srb)` and `mulDivRoundingUp(n1, n2, srb)` differs by 1 and `sra > 0`,
-         * then `(md + 1).divRoundingUp(sra) == md.div(sra) + 1` whether `sra` fully divides `md` or not.
-         */
-        uint256 mulDivResult = FullMath.mulDiv(numerator1, numerator2, sqrtPriceBX96);
-        assembly {
-            amount0 :=
-                add(
-                    div(mulDivResult, sqrtPriceAX96),
-                    and(gt(or(mod(mulDivResult, sqrtPriceAX96), mulmod(numerator1, numerator2, sqrtPriceBX96)), 0), roundUp)
-                )
-        }
-    }
-
-    /// @notice Equivalent to: `a > b ? a - b : b - a`
-    function absDiff(uint160 a, uint160 b) internal pure returns (uint256 res) {
-        assembly {
-            let diff := sub(a, b)
-            let mask := sar(255, diff)
-            res := xor(mask, add(mask, diff))
-=======
+        unchecked {
+            if (sqrtPriceAX96 > sqrtPriceBX96) (sqrtPriceAX96, sqrtPriceBX96) = (sqrtPriceBX96, sqrtPriceAX96);
+
             // equivalent: if (sqrtPriceAX96 == 0) revert InvalidPrice();
             /// @solidity memory-safe-assembly
             assembly {
@@ -268,7 +201,6 @@
             return roundUp
                 ? UnsafeMath.divRoundingUp(FullMath.mulDivRoundingUp(numerator1, numerator2, sqrtPriceBX96), sqrtPriceAX96)
                 : FullMath.mulDiv(numerator1, numerator2, sqrtPriceBX96) / sqrtPriceAX96;
->>>>>>> 0d3a9a78
         }
     }
 
@@ -299,16 +231,10 @@
     {
         uint256 numerator = absDiff(sqrtPriceAX96, sqrtPriceBX96);
         uint256 denominator = FixedPoint96.Q96;
-<<<<<<< HEAD
-        uint256 liquidity256;
-        assembly {
-            liquidity256 := liquidity
-=======
         uint256 _liquidity;
         assembly {
             // avoid implicit upcasting
             _liquidity := liquidity
->>>>>>> 0d3a9a78
         }
         /**
          * Equivalent to:
@@ -317,15 +243,9 @@
          *       : FullMath.mulDiv(liquidity, sqrtPriceBX96 - sqrtPriceAX96, FixedPoint96.Q96);
          * Cannot overflow because `type(uint128).max * type(uint160).max >> 96 < (1 << 192)`.
          */
-<<<<<<< HEAD
-        amount1 = FullMath.mulDivQ96(liquidity256, numerator);
-        assembly {
-            amount1 := add(amount1, and(gt(mulmod(liquidity256, numerator, denominator), 0), roundUp))
-=======
         amount1 = FullMath.mulDiv(_liquidity, numerator, denominator);
         assembly {
             amount1 := add(amount1, and(gt(mulmod(_liquidity, numerator, denominator), 0), roundUp))
->>>>>>> 0d3a9a78
         }
     }
 
@@ -339,30 +259,10 @@
         pure
         returns (int256 amount0)
     {
-        /**
-         * Equivalent to:
-         *   amount0 = liquidity < 0
-         *       ? getAmount0Delta(sqrtPriceAX96, sqrtPriceBX96, uint128(-liquidity), false).toInt256()
-         *       : -getAmount0Delta(sqrtPriceAX96, sqrtPriceBX96, uint128(liquidity), true).toInt256();
-         */
-        bool sign;
-        uint128 liquidityAbs;
-        assembly {
-            // mask = 0 if liquidity >= 0 else -1
-            let mask := sar(255, liquidity)
-            // sign = 1 if liquidity >= 0 else 0
-            sign := iszero(mask)
-            liquidityAbs := xor(mask, add(mask, liquidity))
-        }
-        // amount0Abs = liquidity / sqrt(lower) - liquidity / sqrt(upper) < type(uint224).max
-        // always fits in 224 bits, no need for toInt256()
-        uint256 amount0Abs = getAmount0Delta(sqrtPriceAX96, sqrtPriceBX96, liquidityAbs, sign);
-        assembly {
-            // mask = -1 if liquidity >= 0 else 0
-            let mask := sub(0, sign)
-            // If liquidity < 0, amount0 = |amount0| = 0 ^ |amount0|
-            // If liquidity >= 0, amount0 = -|amount0| = ~|amount0| + 1 = (-1) ^ |amount0| - (-1)
-            amount0 := sub(xor(amount0Abs, mask), mask)
+        unchecked {
+            return liquidity < 0
+                ? getAmount0Delta(sqrtPriceAX96, sqrtPriceBX96, uint128(-liquidity), false).toInt256()
+                : -getAmount0Delta(sqrtPriceAX96, sqrtPriceBX96, uint128(liquidity), true).toInt256();
         }
     }
 
@@ -376,30 +276,10 @@
         pure
         returns (int256 amount1)
     {
-        /**
-         * Equivalent to:
-         *   amount1 = liquidity < 0
-         *       ? getAmount1Delta(sqrtPriceAX96, sqrtPriceBX96, uint128(-liquidity), false).toInt256()
-         *       : -getAmount1Delta(sqrtPriceAX96, sqrtPriceBX96, uint128(liquidity), true).toInt256();
-         */
-        bool sign;
-        uint128 liquidityAbs;
-        assembly {
-            // mask = 0 if liquidity >= 0 else -1
-            let mask := sar(255, liquidity)
-            // sign = 1 if liquidity >= 0 else 0
-            sign := iszero(mask)
-            liquidityAbs := xor(mask, add(mask, liquidity))
-        }
-        // amount1Abs = liquidity * (sqrt(upper) - sqrt(lower)) < type(uint192).max
-        // always fits in 192 bits, no need for toInt256()
-        uint256 amount1Abs = getAmount1Delta(sqrtPriceAX96, sqrtPriceBX96, liquidityAbs, sign);
-        assembly {
-            // mask = -1 if liquidity >= 0 else 0
-            let mask := sub(0, sign)
-            // If liquidity < 0, amount1 = |amount1| = 0 ^ |amount1|
-            // If liquidity >= 0, amount1 = -|amount1| = ~|amount1| + 1 = (-1) ^ |amount1| - (-1)
-            amount1 := sub(xor(amount1Abs, mask), mask)
+        unchecked {
+            return liquidity < 0
+                ? getAmount1Delta(sqrtPriceAX96, sqrtPriceBX96, uint128(-liquidity), false).toInt256()
+                : -getAmount1Delta(sqrtPriceAX96, sqrtPriceBX96, uint128(liquidity), true).toInt256();
         }
     }
 }