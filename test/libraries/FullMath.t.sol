--- conflicted
+++ resolved
@@ -57,7 +57,6 @@
         assertEq(FullMath.mulDiv(x, y, d), x * y / d);
     }
 
-<<<<<<< HEAD
     function test_mulDivQ96_revertsIfOutputOverflows() public {
         vm.expectRevert();
         FullMath.mulDivQ96(1 << 176, 1 << 176);
@@ -68,7 +67,7 @@
     }
 
     /// @notice Test `mulDivQ96` against `mulDiv` with a denominator of `Q96`.
-    function test_mulDivQ96_fuzz(uint256 a, uint256 b) public {
+    function test_fuzz_mulDivQ96(uint256 a, uint256 b) public {
         // Most significant 256 bits of the product.
         uint256 prod1;
         assembly {
@@ -82,10 +81,7 @@
         assertEq(FullMath.mulDivQ96(a, b), FullMath.mulDiv(a, b, Q96));
     }
 
-    function test_mulDivRoundingUp_revertsWith0Denominator(uint256 x, uint256 y) public {
-=======
     function test_fuzz_mulDivRoundingUp_revertsWith0Denominator(uint256 x, uint256 y) public {
->>>>>>> 616e9888
         vm.expectRevert();
         x.mulDivRoundingUp(y, 0);
     }
